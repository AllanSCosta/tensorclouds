--- conflicted
+++ resolved
@@ -103,7 +103,6 @@
         return model_output, loss.mean(), {"atom_perm_loss": loss.mean()}
 
 
-<<<<<<< HEAD
 class StochasticInterpolantLoss(LossFunction):
 
     def _call(self, _, model_output: ModelOutput, __: ProteinDatum):    
@@ -117,37 +116,6 @@
                 for key, value in metrics_.items():
                     metrics[name + '_' + key] = value
             return model_output, aggr_loss, metrics
-=======
-class MirrorInterpolantLoss(LossFunction):
-
-    def _call(self, _, model_output: ModelOutput, __: ProteinDatum):
-        pred = model_output.noise_prediction
-        z = model_output.noise
-
-        feature_dot1, coord_dot1 = pred.norm()
-        feature_dot2, coord_dot2 = pred.dot(-z)
-
-        feature_loss = 0.5 * feature_dot1 + feature_dot2
-        coord_loss = 0.5 * coord_dot1 + coord_dot2
-
-        feature_loss = 100 * feature_loss.mean()
-        coord_loss = 100 * coord_loss.mean()
-
-        return (
-            model_output,
-            feature_loss + coord_loss,
-            {"feature_loss": feature_loss, "coord_loss": coord_loss},
-        )
-
-
-class StochasticInterpolantLoss(LossFunction):
-
-    def _call(self, _, model_output: ModelOutput, __: ProteinDatum):
-        noise_prediction, drift_prediction = model_output
-
-        pred_d = drift_prediction.prediction
-        d = drift_prediction.target
->>>>>>> 79364863
 
         pred = model_output.prediction
         target = model_output.target
@@ -162,36 +130,13 @@
             feature_loss = 100 * feature_loss.mean()
             coord_loss = 100 * coord_loss.mean()
             return feature_loss, coord_loss
-<<<<<<< HEAD
                 
         features_loss, coord_loss = stochastic_interpolant_loss(pred, -target)
         return model_output, features_loss + coord_loss, { 'features_loss': features_loss, 'coord_loss': coord_loss }
-=======
-
-        feature_loss_d, coord_loss_d = stochastic_interpolant_loss(pred_d, -d)
-        feature_loss_z, coord_loss_z = stochastic_interpolant_loss(pred_z, -z)
-
-        return (
-            model_output,
-            feature_loss_d + coord_loss_d + feature_loss_z + coord_loss_z,
-            {
-                "feature_loss_d": feature_loss_d,
-                "coord_loss_d": coord_loss_d,
-                "feature_loss_z": feature_loss_z,
-                "coord_loss_z": coord_loss_z,
-            },
-        )
-
->>>>>>> 79364863
 
 class TensorCloudMatchingLoss(LossFunction):
 
     def _call(
-<<<<<<< HEAD
-        self, rng_key, model_output: ModelOutput, _: ProteinDatum, reduction = 'mean',
-    ) -> Tuple[ModelOutput, jnp.ndarray, Dict[str, float]]:
-        
-=======
         self,
         rng_key,
         model_output: ModelOutput,
@@ -199,7 +144,6 @@
         reduction="sum",
     ) -> Tuple[ModelOutput, jax.Array, Dict[str, float]]:
 
->>>>>>> 79364863
         if type(model_output) == tuple:
             aggr_loss = 0.0
             metrics = defaultdict(float)
@@ -220,19 +164,10 @@
         features_loss = jnp.square(pred.irreps_array.array - target.irreps_array.array)
         features_loss = reweight * features_loss
 
-<<<<<<< HEAD
         features_mask = (target.mask_irreps_array * e3nn.ones(target.irreps_array.irreps, target.irreps_array.shape[:-1])).array
         features_loss = 100 * jnp.sum(features_loss * features_mask) 
                 
         if reduction == 'mean':
-=======
-        features_mask = (
-            target.mask_irreps_array
-            * e3nn.ones(target.irreps_array.irreps, target.irreps_array.shape[:-1])
-        ).array
-        features_loss = 100 * jnp.sum(features_loss * features_mask)
-        if reduction == "mean":
->>>>>>> 79364863
             features_loss = features_loss / (jnp.sum(features_mask) + 1e-6)
 
         features_pred_norm = jnp.square(pred.irreps_array.array).sum(-1)
@@ -244,12 +179,8 @@
         coord_loss = jnp.square(pred.coord - target.coord)
         coord_loss = reweight * coord_loss
         coord_loss = 100 * jnp.sum(coord_loss * target.mask_coord[..., None])
-<<<<<<< HEAD
 
         if reduction == 'mean':
-=======
-        if reduction == "mean":
->>>>>>> 79364863
             coord_loss = coord_loss / (jnp.sum(target.mask_coord) + 1e-6)
 
         metrics = dict(
