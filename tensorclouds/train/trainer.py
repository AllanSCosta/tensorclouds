from collections import defaultdict
import os
import pickle
import shutil
import time
from flax import linen as nn
from typing import Callable, NamedTuple, Tuple, Dict, Any

import jax
from jax.tree_util import tree_reduce
import jax.numpy as jnp
import numpy as np
import optax
import functools

from .utils import inner_stack, clip_grads, inner_split

from wandb.sdk.wandb_run import Run
from torch.utils.data import DataLoader
import torch


def in_notebook():
    try:
        from IPython import get_ipython

        if "IPKernelApp" not in get_ipython().config:  # pragma: no cover
            return False
    except ImportError:
        return False
    except AttributeError:
        return False
    return True


if in_notebook():
    from tqdm.notebook import tqdm
else:
    from tqdm import tqdm

import wandb



class TrainState(NamedTuple):
    params: Any
    opt_state: Any
    step: int



def track(run, dict_):
    for key, val in dict_.items():
        run.track(val, key)

def tree_stack(trees):
    return jax.tree_util.tree_map(lambda *v: np.stack(v) if type(v[0]) != str else None, *trees)


def tree_unstack(tree):
    leaves, treedef = jax.tree_util.tree_flatten(tree)
    return [treedef.unflatten(leaf) for leaf in zip(*leaves, strict=True)]


class Trainer:

    def __init__(
        self,
        model: nn.Module,
        learning_rate,
        losses,
        seed,
        dataset,
        num_epochs,
        batch_size,
        num_workers,
        save_every,
        validate_every,
        max_grad: float = 100.0,
        save_model: Callable = None,
        run: Run = None,
        single_datum: bool = False,
        single_batch: bool = False,
        train_only: bool = False,
        plot_pipe: Callable = None,
        plot_every: int = 1000,
        plot_model: Callable = None,
        # plot_metrics: MetricsPipe = None,
        load_weights: bool = False,
        sample_every: int = None,
        sample_model: Callable = None,
        sample_params: str = None,
        sample_plot: Callable = None,
        sample_batch_size=None,
        sample_metrics=None,
        checkpoint_every: int = 10000
    ):
        self.model = model
        # torch.multiprocessing.set_start_method('spawn')
        self.transform = model

        self.optimizer = optax.adam(learning_rate, 0.9, 0.999)

        self.losses = losses
        self.dataset = dataset
        self.num_epochs = num_epochs
        self.seed = seed
        self.save_every = save_every
        self.batch_size = batch_size
        self.num_workers = num_workers
        print(f"Batch Size: {self.batch_size}")
        self.save_model = save_model
        self.run = run
        self.checkpoint_every = checkpoint_every

        self.name = self.run.name if run else "trainer"
        self.max_grad = 100.0
        self.loaders = {
            split: DataLoader(
                self.dataset.splits[split],
                batch_size=self.batch_size,
                num_workers=self.num_workers,
                collate_fn=lambda x: x,
                shuffle=True,
            ) for split in self.dataset.splits
        }

        if self.batch_size == None:
            self.batch_size = self.dataset.batch_size

        self.train_only = train_only
        self.single_batch = single_batch
        self.single_datum = single_datum

        if self.single_batch:
            print("[!!WARNING!!] using single batch")
            sample_batch = next(iter(self.loaders["train"]))
            self.loaders = {"train": [sample_batch] * 1000}

        elif self.single_datum:
            print("[!!WARNING!!] using single datum")
            sample_batch = next(iter(self.loaders["train"]))
            sample_datum = sample_batch[0]
            sample_batch = [sample_datum] * self.batch_size
            self.loaders = {"train": [sample_batch] * 1000}

        self.plot_pipe = plot_pipe
        self.plot_every = plot_every
        self.plot_model = plot_model
        # self.plot_metrics = plot_metrics

        self.validate_every = validate_every
        self.load_weights = load_weights

        self.sample_every = sample_every
        self.metrics = defaultdict(list)

    def init(self, source=None):
        print("Initializing Model...")
        init_datum = next(iter(self.loaders['train']))[0]
        init_datum = [init_datum] if type(init_datum) != list else [d for d in init_datum] 

        self.rng_seq = jax.random.key(self.seed)
        self.rng_seq, init_rng = jax.random.split(self.rng_seq)

        def _init(rng, *datum):
            param_rng, _ = jax.random.split(rng)
            params = self.transform.init(param_rng, *datum)["params"]
            opt_state = self.optimizer.init(params)
            return TrainState(
                params,
                opt_state,
                0
            )

        if source == None:
            clock = time.time()
            self.train_state = _init(init_rng, *init_datum)
            print("Init Time:", time.time() - clock)
        else:
            self.train_state = source

        num_params = sum(
            x.size for x in jax.tree_util.tree_leaves(self.train_state.params)
        )

        print(f"Model has {num_params:.3e} parameters")
        if self.run:
            track(self.run, {'num_params': num_params})

    @functools.partial(jax.jit, static_argnums=(0,))
    def loss(self, params, keys, batch, step):

        def _apply_losses(rng_key, datum: Any):
            model_output = self.transform.apply(
                {"params": params}, *datum, rngs={"params": rng_key}
            )
            return self.losses(rng_key, model_output, datum, step)

        output, loss, metrics = jax.vmap(_apply_losses, in_axes=(0, 0))(keys, batch)

        loss = jnp.where(jnp.isnan(loss), 0.0, loss)
        metrics = {k: v.mean() for k, v in metrics.items()}
        loss = loss.mean()

        return loss, (output, loss, metrics)

    @functools.partial(jax.jit, static_argnums=(0,))
    def update(self, rng, state, batch):
        grad, (output, loss, metrics) = jax.grad(
            lambda params, rng, batch, step: self.loss(params, rng, batch, step),
            has_aux=True,
        )(state.params, rng, batch, state.step)

        # reduce gradients & metrics
        loss = loss.mean()
        metrics = dict(loss=loss, **metrics)

        # clip gradients
        grad = clip_grads(grad, self.max_grad)

        # update parameters
        updates, opt_state = self.optimizer.update(grad, state.opt_state, state.params)
        params = optax.apply_updates(state.params, updates)

        return output, TrainState(params, opt_state, state.step + 1), metrics

    def epoch(self, epoch) -> Tuple[Dict, Dict]:

        for split in self.loaders.keys():
            if (self.train_only and split != "train") or (
                split != "train" and epoch % self.validate_every != 0
            ):
                continue

            loader = self.loaders[split]

            pbar = tqdm(loader, position=1, disable=False)
            pbar.set_description(f"[{self.name}] {split}@{epoch}")

            # batch_size = None
            epoch_metrics = defaultdict(list)

            for step, data in enumerate(pbar):

                if len(data) != self.batch_size:
                    continue         
                       
<<<<<<< HEAD
                batch = tree_stack([[d] if type(d)!= list else [d_ for d_ in d] for d in data])
=======
                total_step = self.train_state.step
                batch = tree_stack([[d.to_pytree()] if type(d)!= list else [d_.to_pytree() for d_ in d] for d in data])
>>>>>>> e723ff86

                self.rng_seq, subkey = jax.random.split(self.rng_seq)
                keys = jax.random.split(subkey, len(data))

                batched = batch
                output, new_train_state, step_metrics = self.update(
                    keys, self.train_state, batched
                )
                output = inner_split(output)
                pbar.set_postfix({"loss": f"{step_metrics['loss']:.3e}"})

                _param_has_nan = lambda agg, p: jnp.isnan(p).any() | agg
                has_nan = tree_reduce(
                    _param_has_nan, new_train_state.params, initializer=False
                )

                step_metrics.update(dict(has_nan=has_nan))

                if not has_nan and split == "train":
                    self.train_state = new_train_state

                if (
                    (self.plot_pipe is not None)
                    and split == "train"
                    and total_step % self.plot_every == 0
                ):
                    self.plot_pipe(self.run, output, batch)

                if (
                    (self.sample_every is not None)
                    and split == "train"
                    and total_step % self.sample_every == 0
                ):
                    sample_metrics = self.run_sample(
                        self.rng_seq, self.train_state, batch, total_step
                    )
                    step_metrics.update({f"{k}": v for k, v in sample_metrics.items()})

                if split == "train":
                    for k, v in step_metrics.items():
                        self.metrics[f"{split}/{k}"].append(float(v))

                    if self.run:
                        track(
                            self.run,
                            {
                                **{
                                    f"{split}/{k}": float(v)
                                    for (k, v) in step_metrics.items()
                                },
                                "step": total_step,
                            }
                        )
<<<<<<< HEAD

                    if self.run and total_step % self.save_every == 0:
                        registry_path = os.environ['OPHIUCHUS_REGISTRY_PATH']
                        params_dir_path = os.path.join(registry_path, self.run.id, 'checkpoints')
                        os.makedirs(params_dir_path, exist_ok=True)
                        params_path = os.path.join(params_dir_path, f"state_{total_step}.pyd")
                        self.checkpoint_index = 0 # Currently no rule for checkpointing
                        with open(params_path, "wb") as file:
                            checkpoint = self.train_state
                            pickle.dump(checkpoint, file)
=======
>>>>>>> e723ff86

                    if self.run:
                        checkpoint_path = self.run['hparams']['env']['platform_path'] + self.run.hash + '/checkpoints'
                        os.makedirs(checkpoint_path, exist_ok=True)

                        if total_step % self.save_every == 0:
                            with open(checkpoint_path + f"/latest_state.npy", "wb") as file:
                                pickle.dump(jax.device_get(self.train_state), file)
                            
                        if total_step % self.checkpoint_every == 0:
                            with open(checkpoint_path + f"/state_{total_step}.npy", "wb") as file:
                                pickle.dump(jax.device_get(self.train_state), file)


                for k, v in step_metrics.items():
                    epoch_metrics[k].append(v)

            for k, v in epoch_metrics.items():
                self.metrics[f"{split}/{k}_epoch"].append(float(np.mean(v)))
                if self.run:
                    track(
                        self.run,
                        {
                            **{
                                f"{split}/{k}_epoch": float(np.mean(v))
                                for (k, v) in epoch_metrics.items()
                            },
                            "epoch": epoch,
                        },
                    )

    def train(self) -> Run:
        print("Training...")
        for epoch in tqdm(range(self.num_epochs), position=0):
            self.epoch(epoch=epoch)

    # def run_sample(self, rng_seq, state, batch, step):
    #     keys = jax.random.split(next(rng_seq), min(9, len(batch)))

    #     if hasattr(self, 'sample_params'):
    #         params_ = {**state.params, **self.sample_params}
    #     else:
    #         params_ = state.params

    #     batched = inner_stack(batch[:9])

    #     start = time.time()
    #     samples, trajectories = jax.vmap(
    #         self.sample_model,
    #         in_axes=(None, 0, 0)
    #     )(params_, keys, batched)
    #     end = time.time()
    #     samples = inner_split(samples)

    #     sample_metrics = {}
    #     if step != 0:
    #         sample_metrics.update({'sample_time': end - start})

    #     if self.plot_mode == 'samples':
    #         self.sample_plot(self.run, samples, None)

    #     elif self.plot_mode == 'trajectory':
    #         trajectories = [inner_split(traj) for traj in inner_split(trajectories)]
    #         self.sample_plot(self.run, trajectories, None)

    #     if self.sample_metrics:
    #         sample_metrics_ = defaultdict(list)
    #         for sample, batch in zip(samples, batch):
    #             sample_metrics = self.sample_metrics(sample, batch)
    #             for k, v in sample_metrics.items():
    #                 sample_metrics_[k].append(v)
    #         sample_metrics.update({k: np.mean(v) for k, v in sample_metrics_.items()})

    #     return sample_metrics<|MERGE_RESOLUTION|>--- conflicted
+++ resolved
@@ -245,13 +245,9 @@
 
                 if len(data) != self.batch_size:
                     continue         
-                       
-<<<<<<< HEAD
+                
+                total_step = epoch * len(loader) + step
                 batch = tree_stack([[d] if type(d)!= list else [d_ for d_ in d] for d in data])
-=======
-                total_step = self.train_state.step
-                batch = tree_stack([[d.to_pytree()] if type(d)!= list else [d_.to_pytree() for d_ in d] for d in data])
->>>>>>> e723ff86
 
                 self.rng_seq, subkey = jax.random.split(self.rng_seq)
                 keys = jax.random.split(subkey, len(data))
@@ -305,7 +301,6 @@
                                 "step": total_step,
                             }
                         )
-<<<<<<< HEAD
 
                     if self.run and total_step % self.save_every == 0:
                         registry_path = os.environ['OPHIUCHUS_REGISTRY_PATH']
@@ -316,20 +311,14 @@
                         with open(params_path, "wb") as file:
                             checkpoint = self.train_state
                             pickle.dump(checkpoint, file)
-=======
->>>>>>> e723ff86
-
-                    if self.run:
-                        checkpoint_path = self.run['hparams']['env']['platform_path'] + self.run.hash + '/checkpoints'
-                        os.makedirs(checkpoint_path, exist_ok=True)
-
-                        if total_step % self.save_every == 0:
-                            with open(checkpoint_path + f"/latest_state.npy", "wb") as file:
-                                pickle.dump(jax.device_get(self.train_state), file)
+
+                        # if total_step % self.save_every == 0:
+                        #     with open(checkpoint_path + f"/latest_state.npy", "wb") as file:
+                        #         pickle.dump(jax.device_get(self.train_state), file)
                             
-                        if total_step % self.checkpoint_every == 0:
-                            with open(checkpoint_path + f"/state_{total_step}.npy", "wb") as file:
-                                pickle.dump(jax.device_get(self.train_state), file)
+                        # if total_step % self.checkpoint_every == 0:
+                        #     with open(checkpoint_path + f"/state_{total_step}.npy", "wb") as file:
+                        #         pickle.dump(jax.device_get(self.train_state), file)
 
 
                 for k, v in step_metrics.items():
