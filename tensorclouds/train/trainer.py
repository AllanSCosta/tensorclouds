from collections import defaultdict
import os
import pickle
import shutil
import time
from flax import linen as nn
from typing import Callable, NamedTuple, Tuple, Dict, Any

import jax
from jax.tree_util import tree_reduce
import numpy as np
import optax
import functools

from .utils import inner_stack, clip_grads, inner_split

from wandb.sdk.wandb_run import Run
from torch.utils.data import DataLoader
import torch


def in_notebook():
    try:
        from IPython import get_ipython

        if "IPKernelApp" not in get_ipython().config:  # pragma: no cover
            return False
    except ImportError:
        return False
    except AttributeError:
        return False
    return True


if in_notebook():
    from tqdm.notebook import tqdm
else:
    from tqdm import tqdm


import jax.numpy as jnp
from flax.training import orbax_utils
import orbax


class TrainState(NamedTuple):
    params: Any
    opt_state: Any


import jax.numpy as jnp


def tree_stack(trees):
    return jax.tree_util.tree_map(lambda *v: jnp.stack(v), *trees)


def tree_unstack(tree):
    leaves, treedef = jax.tree_util.tree_flatten(tree)
    return [treedef.unflatten(leaf) for leaf in zip(*leaves, strict=True)]


class Trainer:

    def __init__(
        self,
        model: nn.Module,
        learning_rate,
        losses,
        seed,
        dataset,
        num_epochs,
        batch_size,
        num_workers,
        save_every,
        validate_every,
        save_model: Callable = None,
        run: Run = None,
        single_datum: bool = False,
        single_batch: bool = False,
        train_only: bool = False,
        plot_pipe: Callable = None,
        plot_every: int = 1000,
        plot_model: Callable = None,
        # plot_metrics: MetricsPipe = None,
        load_weights: bool = False,
        sample_every: int = None,
        sample_model: Callable = None,
        sample_params: str = None,
        sample_plot: Callable = None,
        sample_batch_size=None,
        sample_metrics=None,
    ):
        self.model = model
        # torch.multiprocessing.set_start_method('spawn')
        self.transform = model

        self.optimizer = optax.adam(learning_rate, 0.9, 0.999)

        self.losses = losses
        self.dataset = dataset
        self.num_epochs = num_epochs
        self.seed = seed
        self.save_every = save_every
        self.batch_size = batch_size
        self.num_workers = num_workers
        print(f"Batch Size: {self.batch_size}")
        self.save_model = save_model
        self.run = run

        self.name = self.run.name if run else "trainer"
        self.max_grad = 1000.0
        self.loaders = {
            split: DataLoader(
                self.dataset.splits[split],
                batch_size=self.batch_size,
                num_workers=self.num_workers,
                collate_fn=lambda x: x,
<<<<<<< HEAD
                shuffle=True,
            ) for split in self.dataset.splits
=======
            )
            for split in self.dataset.splits
>>>>>>> f3b54b29
        }

        if self.batch_size == None:
            self.batch_size = self.dataset.batch_size

        self.train_only = train_only
        self.single_batch = single_batch
        self.single_datum = single_datum

        if self.single_batch:
            print("[!!WARNING!!] using single batch")
            sample_batch = next(iter(self.loaders["train"]))
            self.loaders = {"train": [sample_batch] * 1000}

        elif self.single_datum:
            print("[!!WARNING!!] using single datum")
            sample_batch = next(iter(self.loaders["train"]))
            sample_datum = sample_batch[0]
            sample_batch = [sample_datum] * self.batch_size
            self.loaders = {"train": [sample_batch] * 1000}

        self.plot_pipe = plot_pipe
        self.plot_every = plot_every
        self.plot_model = plot_model
        # self.plot_metrics = plot_metrics

        self.validate_every = validate_every
        self.load_weights = load_weights

        self.sample_every = sample_every
        self.metrics = defaultdict(list)

        self.init()

    def init(self):
        print("Initializing Model...")
<<<<<<< HEAD
        init_datum = next(iter(self.loaders['train']))[0]
        init_datum = [init_datum.to_pytree()] if type(init_datum) != list else [d.to_pytree() for d in init_datum] 
=======
        init_datum = self.dataset.splits["train"][0]
        init_datum = (
            [init_datum.to_pytree()]
            if type(init_datum) != list
            else [d.to_pytree() for d in init_datum]
        )
>>>>>>> f3b54b29

        self.rng_seq = jax.random.key(self.seed)
        self.rng_seq, init_rng = jax.random.split(self.rng_seq)

        def _init(rng, *datum):
            param_rng, _ = jax.random.split(rng)
            params = self.transform.init(param_rng, *datum)["params"]
            opt_state = self.optimizer.init(params)
            return TrainState(
                params,
                opt_state,
            )

        clock = time.time()
        self.train_state = _init(init_rng, *init_datum)
        print("Init Time:", time.time() - clock)
        num_params = sum(
            x.size for x in jax.tree_util.tree_leaves(self.train_state.params)
        )

        print(f"Model has {num_params:.3e} parameters")
        if self.run:
            self.run.summary["NUM_PARAMS"] = num_params

    @functools.partial(jax.jit, static_argnums=(0,))
    def loss(self, params, keys, batch, step):

        def _apply_losses(rng_key, datum: Any):
            model_output = self.transform.apply(
                {"params": params}, *datum, True, rngs={"params": rng_key}
            )
            return self.losses(rng_key, model_output, datum, step)

        output, loss, metrics = jax.vmap(_apply_losses, in_axes=(0, 0))(keys, batch)

        loss = jnp.where(jnp.isnan(loss), 0.0, loss)
        metrics = {k: v.mean() for k, v in metrics.items()}
        loss = loss.mean()

        return loss, (output, loss, metrics)

    @functools.partial(jax.jit, static_argnums=(0,))
    def update(self, rng, state, batch, step):
        grad, (output, loss, metrics) = jax.grad(
            lambda params, rng, batch, step: self.loss(params, rng, batch, step),
            has_aux=True,
        )(state.params, rng, batch, step)

        # reduce gradients & metrics
        loss = loss.mean()
        metrics = dict(loss=loss, **metrics)

        # clip gradients
        grad = clip_grads(grad, self.max_grad)

        # update parameters
        updates, opt_state = self.optimizer.update(grad, state.opt_state, state.params)
        params = optax.apply_updates(state.params, updates)

        return output, TrainState(params, opt_state), metrics

    def epoch(self, epoch) -> Tuple[Dict, Dict]:

        for split in self.loaders.keys():
            if (self.train_only and split != "train") or (
                split != "train" and epoch % self.validate_every != 0
            ):
                continue

            loader = self.loaders[split]

            pbar = tqdm(loader, position=1, disable=False)
            pbar.set_description(f"[{self.name}] {split}@{epoch}")

            # batch_size = None
            epoch_metrics = defaultdict(list)

            for step, data in enumerate(pbar):

                if len(data) != self.batch_size:
                    continue         
                       
                batch = tree_stack([[d.to_pytree()] if type(d)!= list else [d_.to_pytree() for d_ in d] for d in data])

                total_step = epoch * len(loader) + step

                self.rng_seq, subkey = jax.random.split(self.rng_seq)
                keys = jax.random.split(subkey, len(data))

                batched = batch
                output, new_train_state, step_metrics = self.update(
                    keys, self.train_state, batched, total_step
                )
                output = inner_split(output)
                pbar.set_postfix({"loss": f"{step_metrics['loss']:.3e}"})

                _param_has_nan = lambda agg, p: jnp.isnan(p).any() | agg
                has_nan = tree_reduce(
                    _param_has_nan, new_train_state.params, initializer=False
                )

                step_metrics.update(dict(has_nan=has_nan))

                if not has_nan and split == "train":
                    self.train_state = new_train_state

                if (
                    (self.plot_pipe is not None)
                    and split == "train"
                    and total_step % self.plot_every == 0
                ):
                    self.plot_pipe(self.run, output, batch)

                if (
                    (self.sample_every is not None)
                    and split == "train"
                    and total_step % self.sample_every == 0
                ):
                    sample_metrics = self.run_sample(
                        self.rng_seq, self.train_state, batch, total_step
                    )
                    step_metrics.update({f"{k}": v for k, v in sample_metrics.items()})

                if split == "train":
                    for k, v in step_metrics.items():
                        self.metrics[f"{split}/{k}"].append(float(v))
                    if self.run:
                        self.run.log(
                            {
                                **{
                                    f"{split}/{k}": float(v)
                                    for (k, v) in step_metrics.items()
                                },
                                "step": total_step,
                            }
                        )
                    if self.run and total_step % self.save_every == 0:
                        checkpoint_path = self.run.dir + '/checkpoints'
                        os.makedirs(checkpoint_path, exist_ok=True)
                        self.checkpoint_index = 0 # Currently no rule for checkpointing
                        with open(checkpoint_path + f"/params_{self.checkpoint_index}.npy", "wb") as file:
                            checkpoint = { 'params': jax.device_get(self.train_state.params) }
                            pickle.dump(checkpoint, file)



                for k, v in step_metrics.items():
                    epoch_metrics[k].append(v)

            for k, v in epoch_metrics.items():
                self.metrics[f"{split}/{k}_epoch"].append(float(np.mean(v)))
                if self.run:
                    self.run.log(
                        {
                            **{
                                f"{split}/{k}_epoch": float(np.mean(v))
                                for (k, v) in epoch_metrics.items()
                            },
                            "epoch": epoch,
                        },
                    )

    def train(self) -> Run:
        print("Training...")
        for epoch in tqdm(range(self.num_epochs), position=0):
            self.epoch(epoch=epoch)

    # def run_sample(self, rng_seq, state, batch, step):
    #     keys = jax.random.split(next(rng_seq), min(9, len(batch)))

    #     if hasattr(self, 'sample_params'):
    #         params_ = {**state.params, **self.sample_params}
    #     else:
    #         params_ = state.params

    #     batched = inner_stack(batch[:9])

    #     start = time.time()
    #     samples, trajectories = jax.vmap(
    #         self.sample_model,
    #         in_axes=(None, 0, 0)
    #     )(params_, keys, batched)
    #     end = time.time()
    #     samples = inner_split(samples)

    #     sample_metrics = {}
    #     if step != 0:
    #         sample_metrics.update({'sample_time': end - start})

    #     if self.plot_mode == 'samples':
    #         self.sample_plot(self.run, samples, None)

    #     elif self.plot_mode == 'trajectory':
    #         trajectories = [inner_split(traj) for traj in inner_split(trajectories)]
    #         self.sample_plot(self.run, trajectories, None)

    #     if self.sample_metrics:
    #         sample_metrics_ = defaultdict(list)
    #         for sample, batch in zip(samples, batch):
    #             sample_metrics = self.sample_metrics(sample, batch)
    #             for k, v in sample_metrics.items():
    #                 sample_metrics_[k].append(v)
    #         sample_metrics.update({k: np.mean(v) for k, v in sample_metrics_.items()})

    #     return sample_metrics<|MERGE_RESOLUTION|>--- conflicted
+++ resolved
@@ -116,13 +116,8 @@
                 batch_size=self.batch_size,
                 num_workers=self.num_workers,
                 collate_fn=lambda x: x,
-<<<<<<< HEAD
                 shuffle=True,
             ) for split in self.dataset.splits
-=======
-            )
-            for split in self.dataset.splits
->>>>>>> f3b54b29
         }
 
         if self.batch_size == None:
@@ -159,17 +154,8 @@
 
     def init(self):
         print("Initializing Model...")
-<<<<<<< HEAD
         init_datum = next(iter(self.loaders['train']))[0]
         init_datum = [init_datum.to_pytree()] if type(init_datum) != list else [d.to_pytree() for d in init_datum] 
-=======
-        init_datum = self.dataset.splits["train"][0]
-        init_datum = (
-            [init_datum.to_pytree()]
-            if type(init_datum) != list
-            else [d.to_pytree() for d in init_datum]
-        )
->>>>>>> f3b54b29
 
         self.rng_seq = jax.random.key(self.seed)
         self.rng_seq, init_rng = jax.random.split(self.rng_seq)
