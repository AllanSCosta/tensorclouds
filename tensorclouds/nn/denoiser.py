--- conflicted
+++ resolved
@@ -31,13 +31,7 @@
     def __call__(self, x, t=None, cond=None):
         
         # concatenate cond 
-<<<<<<< HEAD
         if cond != None:
-            x = x.replace(
-                irreps_array=e3nn.concatenate([x.irreps_array, cond], axis=-1).regroup()
-            )
-=======
-        if cond is not None:
             x = x.replace(
                 irreps_array=e3nn.concatenate([x.irreps_array, cond], axis=-1).regroup()
             )
@@ -67,17 +61,12 @@
                     x.irreps_array, pos
                 ), axis=-1).regroup() * x.mask_coord[..., None]
             )
->>>>>>> e723ff86
 
         # concatenate time
         if t is not None:
             x = OnehotTimeEmbed(self.timesteps, self.time_range)(x, t)
 
-<<<<<<< HEAD
         # mix everything
-=======
-        # second mix without full square
->>>>>>> e723ff86
         x = SelfInteraction(
             [self.layers[0]],
             full_square=False,
